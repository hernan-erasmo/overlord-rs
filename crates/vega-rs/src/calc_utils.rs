--- conflicted
+++ resolved
@@ -7,17 +7,10 @@
 use futures::future::join_all;
 use std::{collections::HashMap, sync::Arc};
 use tokio::{
-<<<<<<< HEAD
-    sync::mpsc,
-    task::{self, JoinHandle},
-};
-use tracing::{info, warn};
-=======
     sync::broadcast,
     task
 };
 use tracing::warn;
->>>>>>> 726472c5
 
 sol!(
     #[allow(missing_docs)]
@@ -30,45 +23,6 @@
 
 const HF_MIN_THRESHOLD: u128 = 1_000_000_000_000_000_000u128;
 
-<<<<<<< HEAD
-// This number should be at least as big as the number of address buckets
-// passed to get_hf_for_users()
-const USER_ACCOUNT_DATA_WRITER_CHANNEL_SIZE: usize = 1000;
-const PROFITO_INBOUND_ENDPOINT: &str = "ipc:///tmp/profito_inbound";
-
-pub struct UserAccountDataWriter {
-    pub tx: mpsc::Sender<AaveV3Pool::getUserAccountDataReturn>,
-}
-
-impl UserAccountDataWriter {
-    pub fn new() -> (Self, JoinHandle<()>) {
-        info!("Setting up UserAccountData writer");
-        let (tx, mut rx) = mpsc::channel(USER_ACCOUNT_DATA_WRITER_CHANNEL_SIZE);
-        let handle = tokio::spawn(async move {
-            let context = zmq::Context::new();
-            let socket = context.socket(zmq::PUSH).unwrap();
-            if let Err(e) = socket.connect(PROFITO_INBOUND_ENDPOINT) {
-                warn!("Failed to connect to profito-rs socket: {:?}", e);
-                return;
-            }
-            while let Some(data) = rx.recv().await {
-                if let Ok(bytes) = bincode::serialize(&data) {
-                    if let Err(e) = socket.send(&bytes, 0) {
-                        warn!("Failed to send user_account_data to profito-rs: {:?}", e);
-                    }
-                }
-            }
-
-            socket.disconnect(PROFITO_INBOUND_ENDPOINT).ok();
-        });
-        (Self { tx }, handle)
-    }
-
-    pub async fn send(&self, data: AaveV3Pool::getUserAccountDataReturn) {
-        if let Err(e) = self.tx.send(data).await {
-            warn!("Failed to send alert to UserAccountData writer: {:?}", e);
-        }
-=======
 #[derive(Clone)]
 pub struct UnderwaterUserEvent {
     pub address: Address,
@@ -92,7 +46,6 @@
 
     pub fn send(&self, event: UnderwaterUserEvent) {
         let _ = self.sender.send(event);
->>>>>>> 726472c5
     }
 }
 
@@ -111,9 +64,6 @@
     event_bus: Option<Arc<UnderwaterUserEventBus>>,
 ) -> HealthFactorCalculationResults
 {
-    info!("Calculating health factor for users");
-    let (user_data_writer, user_data_writer_handle) = UserAccountDataWriter::new();
-    let user_data_writer = Arc::new(user_data_writer);
     let mut tasks = vec![];
     let pool = Arc::new(AaveV3Pool::new(
         address!("87870Bca3F3fD6335C3F4ce8392D69350B4fA4E2"),
@@ -122,13 +72,8 @@
     let trace_id = trace_id.clone();
     for bucket in address_buckets {
         let pool = pool.clone();
-<<<<<<< HEAD
-        let alert_callback = alert_callback.clone();
-        let user_data_writer = user_data_writer.clone();
-=======
         let event_bus = event_bus.clone();
         let trace_id = trace_id.as_ref().map(String::from).unwrap_or_else(|| String::from("initial-run"));
->>>>>>> 726472c5
         let task = task::spawn(async move {
             let mut bucket_results = HashMap::new();
             for address in bucket {
@@ -136,18 +81,12 @@
                 match result {
                     Ok(data) => {
                         if data.healthFactor < U256::from(HF_MIN_THRESHOLD) {
-<<<<<<< HEAD
-                            user_data_writer.send(data.clone()).await;
-                            if let Some(cb) = &*alert_callback {
-                                cb(address, data.healthFactor, data.totalCollateralBase);
-=======
                             if let Some(bus) = &event_bus {
                                 bus.send(UnderwaterUserEvent {
                                     address,
                                     trace_id: trace_id.clone(),
                                     user_account_data: data.clone(),
                                 });
->>>>>>> 726472c5
                             }
                         }
                         bucket_results.insert(address, data.healthFactor);
@@ -164,8 +103,6 @@
         .into_iter()
         .filter_map(|r| r.ok())
         .collect();
-    drop(user_data_writer);
-    let _ = user_data_writer_handle.await;
     let mut raw_results = HashMap::new();
     let mut under_1_hf = HashMap::new();
     for bucket_results in bucket_aggregate_results {
