--- conflicted
+++ resolved
@@ -218,10 +218,6 @@
         }
     };
 
-<<<<<<< HEAD
-    info!("Dumping initial HF results...");
-    if let Err(e) = _dump_initial_hf_results(user_buckets, &temp_output_dir).await {
-=======
     let uw_event_bus = Arc::new(UnderwaterUserEventBus::new(10000));
     let mut uw_log_subscriber = uw_event_bus.subscribe();
     tokio::spawn(async move {
@@ -234,7 +230,6 @@
     });
 
     if let Err(e) = _dump_initial_hf_results(user_buckets, &temp_output_dir, uw_event_bus.clone()).await {
->>>>>>> 726472c5
         error!("Failed to dump initial HF results: {:?}", e);
         std::process::exit(1);
     }
